<<<<<<< HEAD
## Time-stamp: "Last modified 2023-07-31 14:26:49 delucia"
=======
## Time-stamp: "Last modified 2023-07-20 15:37:25 delucia"
>>>>>>> c8163bb5

## Brutal implementation of 2D ADI scheme
## Square NxN grid with dx=dy=1
ADI <- function(n, dt, iter, alpha) {

    nx <- ny <- n
    dx <- dy <- 1
    field <- matrix(0, nx, ny)
    ## find out the center of the grid to apply conc=1
    cen <- ceiling(n/2)
    field[cen, cen] <- 1

    ## prepare containers for computations and outputs
    tmpX <- tmpY <- res <- field
    out <- vector(mode="list", length=iter)
    
    for (it in seq(1, iter)) {
        for (i in seq(1, ny))
            tmpX[i,] <- SweepByRow(i, res, dt=dt, alpha=alpha)

        resY <- t(tmpX)
        for (i in seq(1, nx))
            tmpY[i,] <- SweepByRow(i, resY, dt=dt, alpha=alpha)

        res <- t(tmpY)
        out[[it]] <- res
    }

    return(out)
}

## Workhorse function to fill A, B and solve for a given *row* of the
## grid matrix
SweepByRow <- function(i, field, dt, alpha) {
    dx <- 1 ## fixed in our test
    A <- matrix(0, nrow(field), ncol(field))
    Sx <- Sy <- alpha*dt/2/dx/dx

    ## diagonal of A at once
    diag(A) <- -1-2*Sx

    ## adjacent diagonals "Sx"
    for (ii in seq(1, nrow(field)-1)){
        A[ii+1, ii] <- Sx
        A[ii, ii+1] <- Sx
    }

    B <- numeric(ncol(field))

    ## We now distinguish the top and bottom rows
    if (i == 1) {
        ## top boundary, "i-1" doesn't exist or is at a ghost
        ## node/cell boundary (TODO)
        for (ii in seq_along(B))
            B[ii] <- (-1 +2*Sy)*field[i,ii] - Sy*field[i+1,ii]
    } else if (i == nrow(field)) { 
        ## bottom boundary, "i+1" doesn't exist or is at a ghost
        ## node/cell boundary (TODO)
        for (ii in seq_along(B))
            B[ii] <- -Sy*field[i-1, ii] + (-1 +2*Sy)*field[i,ii]
        
    } else {
        ## inner grid row, full expression
        for (ii in seq_along(B))
            B[ii] <- -Sy*field[i-1, ii] + (-1 +2*Sy)*field[i,ii] - Sy*field[i+1,ii]
    }
    
    x <- solve(A, B)
    x
}



DoRef <- function(n, alpha, dt, iter) {
    require(ReacTran)
    require(deSolve)
    
    N     <- n          # number of grid cells
    XX    <- n          # total size
    dy    <- dx <- XX/N  # grid size
    Dy    <- Dx <- alpha  # diffusion coeff, X- and Y-direction
    
    ## The model equations
    
    Diff2D <- function (t, y, parms)  {
        CONC  <- matrix(nrow = N, ncol = N, y)
        dCONC <- tran.2D(CONC, D.x = Dx, D.y = Dy, dx = dx, dy = dy)$dC
        return (list(dCONC))
    }
    
    ## initial condition: 0 everywhere, except in central point
    y <- matrix(nrow = N, ncol = N, data = 0)
    cen <- ceiling(N/2)
    y[cen, cen] <- 1  ## initial concentration in the central point...
    

    ## solve for  time units
    times <- seq(0,iter)*dt
    
    out <- ode.2D (y = y, func = Diff2D, t = times, parms = NULL,
                   dim = c(N,N), lrw=155412)

    ref <- matrix(out[length(times),-1], N, N)
    return(ref)
}

## test number 1
adi1 <- ADI(n=25, dt=100, iter=50, alpha=1E-3)
ref1 <- DoRef(n=25, alpha=1E-3, dt=100, iter=50)

plot(adi1[[length(adi1)]], ref1, log="xy", xlab="ADI", ylab="ode.2D (reference)",
     las=1, xlim=c(1E-15, 1), ylim=c(1E-15, 1))
abline(0,1)

sapply(adi1, sum)

## test number 2
adi2 <- ADI(n=51, dt=10, iter=200, alpha=1E-3)
ref2 <- DoRef(n=51, alpha=1E-3, dt=10, iter=200)

plot(adi2[[length(adi2)]], ref2, log="xy", xlab="ADI", ylab="ode.2D (reference)",
     las=1, xlim=c(1E-15, 1), ylim=c(1E-15, 1))
abline(0,1)


## Test heterogeneous scheme, chain rule
ADIHet <- function(field, dt, iter, alpha) {

    if (!all.equal(dim(field), dim(alpha)))
        stop("field and alpha are not matrix")
    
    ## now both field and alpha must be nx*ny matrices
    nx <- ncol(field)
    ny <- nrow(field)
    dx <- dy <- 1

    ## find out the center of the grid to apply conc=1
    cenx <- ceiling(nx/2)
    ceny <- ceiling(ny/2)
    field[cenx, ceny] <- 1

    Aij <- Bij <- alpha

    for (i in seq(2,ncol(field)-1)) {
        for (j in seq(2,nrow(field)-1)) {
            Aij[i,j] <- (alpha[i+1,j]-alpha[i-1,j])/4 + alpha[i,j]
            Bij[i,j] <- (alpha[i,j+1]-alpha[i,j-1])/4 + alpha[i,j]
        }
    }

    if (any(Aij<0) || any(Bij<0))
        stop("Aij or Bij are negative!")

    ## prepare containers for computations and outputs
    tmpX <- tmpY <- res <- field
    out <- vector(mode="list", length=iter)
    
    for (it in seq(1, iter)) {
        for (i in seq(1, ny))
            tmpX[i,] <- SweepByRowHet(i, res, dt=dt, alpha=alpha, Aij, Bij)

        resY <- t(tmpX)
        for (i in seq(1, nx))
            tmpY[i,] <- SweepByRowHet(i, resY, dt=dt, alpha=alpha, Bij, Aij)

        res <- t(tmpY)
        out[[it]] <- res
    }

    return(out)
}


## Workhorse function to fill A, B and solve for a given *row* of the
## grid matrix
SweepByRowHet <- function(i, field, dt, alpha, Aij, Bij) {
    dx <- 1 ## fixed in our test
    Sx <- Sy <- dt/2/dx/dx
    
    ## diagonal of A at once
    A <- matrix(0, nrow(field), ncol(field))
    diag(A) <- 1+2*Sx*diag(alpha)

    ## adjacent diagonals "Sx"
    for (ii in seq(1, nrow(field)-1)) {
        A[ii+1, ii] <- -Sx*Aij[ii+1,ii]
        A[ii, ii+1] <- -Sx*Aij[ii,ii+1]
    }

    B <- numeric(ncol(field))

    ## We now distinguish the top and bottom rows
    if (i == 1) {
        ## top boundary, "i-1" doesn't exist or is at a ghost
        ## node/cell boundary (TODO)
        for (ii in seq_along(B))
            B[ii] <- Sy*Bij[i+1,ii]*field[i+1,ii] + (1-2*Sy*Bij[i,ii])*field[i, ii]
    } else if (i == nrow(field)) { 
        ## bottom boundary, "i+1" doesn't exist or is at a ghost
        ## node/cell boundary (TODO)
        for (ii in seq_along(B))
            B[ii] <- (1-2*Sy*Bij[i,ii])*field[i, ii] + Sy*Bij[i-1,ii]*field[i-1,ii]
        
    } else {
        ## inner grid row, full expression
        for (ii in seq_along(B))
            B[ii] <- Sy*Bij[i+1,ii]*field[i+1,ii] + (1-2*Sy*Bij[i,ii])*field[i, ii] + Sy*Bij[i-1,ii]*field[i-1,ii]
    }
    
    x <- solve(A, B)
    x
}

## adi2 <- ADI(n=51, dt=10, iter=200, alpha=1E-3)
## ref2 <- DoRef(n=51, alpha=1E-3, dt=10, iter=200)

n <- 51
field <- matrix(0, n, n)
alphas <- matrix(1E-3*runif(n*n, 1,1.2), n, n)

## for (i in seq(1,nrow(alphas)))
##     alphas[i,] <- seq(1E-7,1E-3, length=n)

#diag(alphas) <- rep(1E-2, n)

adih1 <- ADIHet(field=field, dt=10, iter=100, alpha=alphas)
adi2  <- ADI(n=n, dt=10, iter=100, alpha=1E-3)


par(mfrow=c(1,3))
image(adi2[[length(adi2)]])
image(adih1[[length(adih1)]])
points(0.5,0.5, col="red",pch=4)
plot(adih1[[length(adih1)]], adi2[[length(adi2)]], pch=4, log="xy")
abline(0,1)


sapply(adih1, sum)
sapply(adi2, sum)

adi2


par(mfrow=c(1,2))
image(alphas)
image(adih1[[length(adih1)]])
points(0.5,0.5, col="red",pch=4)




## Test heterogeneous scheme, direct discretization
ADIHetDir <- function(field, dt, iter, alpha) {

    if (!all.equal(dim(field), dim(alpha)))
        stop("field and alpha are not matrix")
    
    ## now both field and alpha must be nx*ny matrices
    nx <- ncol(field)
    ny <- nrow(field)
    dx <- dy <- 1

    ## find out the center of the grid to apply conc=1
    cenx <- ceiling(nx/2)
    ceny <- ceiling(ny/2)
    field[cenx, ceny] <- 1

    ## prepare containers for computations and outputs
    tmpX <- tmpY <- res <- field
    out <- vector(mode="list", length=iter)
    
    for (it in seq(1, iter)) {
        for (i in seq(2, ny-1)) {
            Aij <- cbind(colMeans(rbind(alpha[i,], alpha[i-1,])), colMeans(rbind(alpha[i,], alpha[i+1,])))
            Bij <- cbind(rowMeans(cbind(alpha[,i], alpha[,i-1])), rowMeans(cbind(alpha[,i], alpha[,i+1])))
            tmpX[i,] <- SweepByRowHetDir(i, res, dt=dt, Aij, Bij)
        }
        resY <- t(tmpX)
        for (i in seq(2, nx-1))
            tmpY[i,] <- SweepByRowHetDir(i, resY, dt=dt, Bij, Aij)
        res <- t(tmpY)
        out[[it]] <- res
    }

    return(out)
}

harm <- function(x,y) {
    if (length(x) != 1 || length(y) != 1)
        stop("x & z have different lengths")
    2/(1/x+1/y)
}

harm(1,4)


## Direct discretization, Workhorse function to fill A, B and solve
## for a given *row* of the grid matrix
SweepByRowHetDir <- function(i, field, dt, Aij, Bij) {
    dx <- 1 ## fixed in our test
    Sx <- Sy <- dt/2/dx/dx
    
    ## diagonal of A at once
    A <- matrix(0, nrow(field), ncol(field))
    diag(A) <- 1 + Sx*(Aij[,1]+Aij[,2])
    
    ## adjacent diagonals "Sx"
    for (ii in seq(1, nrow(field)-1)) {
        A[ii+1, ii] <- -Sx*Aij[ii,2] # i-1/2
        A[ii, ii+1] <- -Sx*Aij[ii,1] # i+1/2
    }

    B <- numeric(ncol(field))

    for (ii in seq_along(B))
        B[ii] <- Sy*Bij[ii,2]*field[i+1,ii] + (1 - Sy*(Bij[ii,1]+Bij[ii,2]))*field[i, ii] + Sy*Bij[ii,1]*field[i-1,ii]

    lastA <<- A
    lastB <<- B
    x <- solve(A, B)
    x
}

## adi2 <- ADI(n=51, dt=10, iter=200, alpha=1E-3)
## ref2 <- DoRef(n=51, alpha=1E-3, dt=10, iter=200)

n <- 51
field <- matrix(0, n, n)
alphas <- matrix(1E-5*runif(n*n, 1,2), n, n)


## dim(field)
## dim(alphas)
## all.equal(dim(field), dim(alphas))

## alphas1 <- matrix(3E-5, n, 25)
## alphas2 <- matrix(1E-5, n, 26)

## alphas <- cbind(alphas1, alphas2)

## for (i in seq(1,nrow(alphas)))
##     alphas[i,] <- seq(1E-7,1E-3, length=n)

#diag(alphas) <- rep(1E-2, n)

adih  <- ADIHetDir(field=field, dt=20, iter=500, alpha=alphas)
adi2  <- ADI(n=n, dt=20, iter=500, alpha=1E-5)


par(mfrow=c(1,3))
image(adi2[[length(adi2)]])
image(adih[[length(adih)]])
points(0.5,0.5, col="red",pch=4)
plot(adih[[length(adih)]], adi2[[length(adi2)]], pch=4, log="xy")
abline(0,1)


cchet <- lapply(adih, round, digits=6)
cchom <- lapply(adi2, round, digits=6)

plot(cchet[[length(cchet)]], cchom[[length(cchom)]], pch=4, log="xy", xlim=c(1e-6,1), ylim=c(1e-6,1))
abline(0,1)

cchet[[500]]

str(adih)


sapply(adih, sum)
sapply(adi2, sum)

adi2


par(mfrow=c(1,2))
image(alphas)
points(0.5,0.5, col="red",pch=4)
image(adih[[length(adih)]])
points(0.5,0.5, col="red",pch=4)

options(width=110)


FTCS_2D <- function(field, dt, iter, alpha) {

    if (!all.equal(dim(field), dim(alpha)))
        stop("field and alpha are not matrix")
    
    ## now both field and alpha must be nx*ny matrices
    nx <- ncol(field)
    ny <- nrow(field)
    dx <- dy <- 1

    ## find out the center of the grid to apply conc=1
    cenx <- ceiling(nx/2)
    ceny <- ceiling(ny/2)
    field[cenx, ceny] <- 1

    ## prepare containers for computations and outputs
    tmp <- res <- field

    cflt <- 1/max(alpha)/4
    cat(":: CFL allowable time step: ", cflt,"\n")

    ## inner iterations
    inner <- floor(dt/cflt)
    if (inner == 0) {
        ## dt < cflt, no inner iterations
        inner <- 1
        tsteps <- dt
        cat(":: No inner iter. required\n")
    } else {
        tsteps <- c(rep(cflt, inner), dt-inner*cflt)
        cat(":: Number of inner iter. required: ", inner,"\n")
    }
    
    
    out <- vector(mode="list", length=iter)

    for (it in seq(1, iter)) {
        cat(":: outer it: ", it)
        
        for (innerit in seq_len(inner)) {
            for (i in seq(2, ny-1)) {
                for (j in seq(2, nx-1)) {
                    ## tmp[i,j] <- res[i,j] +
                    ## + tsteps[innerit]/dx/dx * (res[i+1,j]*mean(alpha[i+1,j],alpha[i,j]) -
                    ##                            res[i,j]  *(mean(alpha[i+1,j],alpha[i,j])+mean(alpha[i-1,j],alpha[i,j])) +
                    ##                            res[i-1,j]*mean(alpha[i-1,j],alpha[i,j])) +
                    ## + tsteps[innerit]/dy/dy * (res[i,j+1]*mean(alpha[i,j+1],alpha[i,j]) -
                    ##                            res[i,j]  *(mean(alpha[i,j+1],alpha[i,j])+mean(alpha[i,j-1],alpha[i,j])) +
                    ##                            res[i,j-1]*mean(alpha[i,j-1],alpha[i,j]))
                    tmp[i,j] <- res[i,j] +
                        + tsteps[innerit]/dx/dx * ((res[i+1,j]-res[i,j]) * harm(alpha[i+1,j],alpha[i,j]) -
                                                   (res[i,j]-res[i-1,j]) * harm(alpha[i-1,j],alpha[i,j])) +
                        + tsteps[innerit]/dx/dx * ((res[i,j+1]-res[i,j]) * harm(alpha[i,j+1],alpha[i,j]) -
                                                   (res[i,j]-res[i,j-1]) * harm(alpha[i,j-1],alpha[i,j])) 
                }
            }
            ## swap back tmp to res for the next inner iteration 
            res <- tmp
        } 
        cat("- done\n")
        ## at end of inner it we store 
        out[[it]] <- res
    }
    
    return(out)
}

## testing that FTCS with homog alphas reverts to ADI/Reference sim
n <- 51
field <- matrix(0, n, n)
alphas <- matrix(1E-3, n, n)

adi2 <- ADI(n=51, dt=100, iter=20, alpha=1E-3)

ref  <-  DoRef(n=51, alpha=1E-3, dt=100, iter=20)

adihet  <- ADIHetDir(field=field, dt=100, iter=20, alpha=alphas)

ftcsh <- FTCS_2D(field=field, dt=100, iter=20, alpha=alphas)


par(mfrow=c(2,4))
image(ref, main="Reference ODE.2D")
points(0.5,0.5, col="red",pch=4)
image(ftcsh[[length(ftcsh)]], main="FTCS 2D")
points(0.5,0.5, col="red",pch=4)
image(adihet[[length(adihet)]], main="ADI Heter.")
points(0.5,0.5, col="red",pch=4)
image(adi2[[length(adi2)]], main="ADI Homog.", col=terrain.colors(12))
points(0.5,0.5, col="red",pch=4)
plot(ftcsh[[length(ftcsh)]], ref, pch=4, log="xy", xlim=c(1E-16, 1), ylim=c(1E-16, 1),
     main = "FTCS_2D vs ref", xlab="FTCS 2D", ylab="Reference")
abline(0,1)
plot(ftcsh[[length(ftcsh)]], adihet[[length(adihet)]], pch=4, log="xy", xlim=c(1E-16, 1), ylim=c(1E-16, 1),
     main = "FTCS_2D vs ADI Het", xlab="FTCS 2D", ylab="ADI 2D Heter.")
abline(0,1)
plot(ftcsh[[length(ftcsh)]], adi2[[length(adi2)]], pch=4, log="xy", xlim=c(1E-16, 1), ylim=c(1E-16, 1),
     main = "FTCS_2D vs ADI Hom", xlab="FTCS 2D", ylab="ADI 2D Hom.")
abline(0,1)
plot(adihet[[length(adihet)]], adi2[[length(adi2)]], pch=4, log="xy", xlim=c(1E-16, 1), ylim=c(1E-16, 1),
     main = "ADI Het vs ADI Hom", xlab="ADI Het", ylab="ADI 2D Hom.")
abline(0,1)
<|MERGE_RESOLUTION|>--- conflicted
+++ resolved
@@ -1,8 +1,4 @@
-<<<<<<< HEAD
 ## Time-stamp: "Last modified 2023-07-31 14:26:49 delucia"
-=======
-## Time-stamp: "Last modified 2023-07-20 15:37:25 delucia"
->>>>>>> c8163bb5
 
 ## Brutal implementation of 2D ADI scheme
 ## Square NxN grid with dx=dy=1
