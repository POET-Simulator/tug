#include "diffusion/BTCSDiffusion.hpp"
#include "diffusion/BoundaryCondition.hpp"

#include <Eigen/SparseLU>

#include <Eigen/src/Core/Map.h>
#include <Eigen/src/Core/Matrix.h>
#include <Eigen/src/SparseCore/SparseMatrix.h>
#include <Eigen/src/SparseCore/SparseMatrixBase.h>
#include <algorithm>
#include <array>
#include <cassert>
#include <chrono>
#include <cstddef>
#include <iomanip>
#include <iterator>
#include <ostream>
#include <tuple>
#include <vector>

#ifdef _OPENMP
#include <omp.h>
#else
#define omp_get_thread_num() 0
#endif

#include <iostream>

constexpr int BTCS_MAX_DEP_PER_CELL = 3;
constexpr int BTCS_2D_DT_SIZE = 2;
Diffusion::BTCSDiffusion::BTCSDiffusion(unsigned int dim) : grid_dim(dim) {

  grid_cells.resize(dim, 1);
  domain_size.resize(dim, 1);
  deltas.resize(dim, 1);

  this->time_step = 0;
}

void Diffusion::BTCSDiffusion::setXDimensions(double domain_size,
                                              unsigned int n_grid_cells) {
  this->domain_size[0] = domain_size;
  this->grid_cells[0] = n_grid_cells;

  updateInternals();
}

void Diffusion::BTCSDiffusion::setYDimensions(double domain_size,
                                              unsigned int n_grid_cells) {
  this->domain_size[1] = domain_size;
  this->grid_cells[1] = n_grid_cells;

  updateInternals();
}

void Diffusion::BTCSDiffusion::setZDimensions(double domain_size,
                                              unsigned int n_grid_cells) {
  this->domain_size[2] = domain_size;
  this->grid_cells[2] = n_grid_cells;

  updateInternals();
}

auto Diffusion::BTCSDiffusion::getXGridCellsN() -> unsigned int {
  return this->grid_cells[0];
}
auto Diffusion::BTCSDiffusion::getYGridCellsN() -> unsigned int {
  return this->grid_cells[1];
}
auto Diffusion::BTCSDiffusion::getZGridCellsN() -> unsigned int {
  return this->grid_cells[2];
}
auto Diffusion::BTCSDiffusion::getXDomainSize() -> double {
  return this->domain_size[0];
}
auto Diffusion::BTCSDiffusion::getYDomainSize() -> double {
  return this->domain_size[1];
}
auto Diffusion::BTCSDiffusion::getZDomainSize() -> double {
  return this->domain_size[2];
}

void Diffusion::BTCSDiffusion::updateInternals() {
  for (int i = 0; i < grid_dim; i++) {
    deltas[i] = (double)domain_size[i] / grid_cells[i];
  }
}
void Diffusion::BTCSDiffusion::simulate_base(DVectorRowMajor &c,
                                             const BCVectorRowMajor &bc,
                                             const DVectorRowMajor &alpha,
                                             double dx, double time_step,
                                             int size,
                                             const DVectorRowMajor &t0_c) {

  Eigen::SparseMatrix<double> A_matrix;
  Eigen::VectorXd b_vector;
  Eigen::VectorXd x_vector;

  A_matrix.resize(size + 2, size + 2);
  A_matrix.reserve(Eigen::VectorXi::Constant(size + 2, BTCS_MAX_DEP_PER_CELL));

  b_vector.resize(size + 2);
  x_vector.resize(size + 2);

  fillMatrixFromRow(A_matrix, alpha, bc, size, dx, time_step);
  fillVectorFromRow(b_vector, c, alpha, bc, Eigen::VectorXd::Constant(size, 0),
                    size, dx, time_step);

  // start to solve
  Eigen::SparseLU<Eigen::SparseMatrix<double>, Eigen::COLAMDOrdering<int>>
      solver;
  solver.analyzePattern(A_matrix);

  solver.factorize(A_matrix);

  x_vector = solver.solve(b_vector);

  c = x_vector.segment(1, size);
}

void Diffusion::BTCSDiffusion::simulate1D(
    Eigen::Map<DVectorRowMajor> &c, Eigen::Map<const DVectorRowMajor> &alpha,
    Eigen::Map<const BCVectorRowMajor> &bc) {

  int size = this->grid_cells[0];
  double dx = this->deltas[0];
  double time_step = this->time_step;

  DVectorRowMajor input_field = c.row(0);

  simulate_base(input_field, bc, alpha, dx, time_step, size,
                Eigen::VectorXd::Constant(size, 0));

  c.row(0) << input_field;
}

void Diffusion::BTCSDiffusion::simulate2D(
    Eigen::Map<DMatrixRowMajor> &c, Eigen::Map<const DMatrixRowMajor> &alpha,
    Eigen::Map<const BCMatrixRowMajor> &bc) {

  int n_rows = this->grid_cells[1];
  int n_cols = this->grid_cells[0];
  double dx = this->deltas[0];

  double local_dt = this->time_step / BTCS_2D_DT_SIZE;

  DMatrixRowMajor t0_c = calc_t0_c(c, alpha, bc, local_dt, dx);

#pragma omp parallel for schedule(dynamic)
  for (int i = 0; i < n_rows; i++) {
    DVectorRowMajor input_field = c.row(i);
    simulate_base(input_field, bc.row(i), alpha.row(i), dx, local_dt, n_cols,
                  t0_c.row(i));
    c.row(i) << input_field;
  }

  dx = this->deltas[1];

  t0_c =
      calc_t0_c(c.transpose(), alpha.transpose(), bc.transpose(), local_dt, dx);

#pragma omp parallel for schedule(dynamic)
  for (int i = 0; i < n_cols; i++) {
    DVectorRowMajor input_field = c.col(i);
    simulate_base(input_field, bc.col(i), alpha.col(i), dx, local_dt, n_rows,
                  t0_c.row(i));
    c.col(i) << input_field.transpose();
  }
}

auto Diffusion::BTCSDiffusion::calc_t0_c(const DMatrixRowMajor &c,
                                         const DMatrixRowMajor &alpha,
                                         const BCMatrixRowMajor &bc,
                                         double time_step, double dx)
    -> DMatrixRowMajor {

  int n_rows = this->grid_cells[1];
  int n_cols = this->grid_cells[0];

  DMatrixRowMajor t0_c(n_rows, n_cols);

  std::array<double, 3> y_values;

  // first, iterate over first row
  for (int j = 0; j < n_cols; j++) {
    boundary_condition tmp_bc = bc(0,j+1);

    if (tmp_bc.type == Diffusion::BC_CLOSED)
      continue;

    y_values[0] = getBCFromFlux(tmp_bc, c(0, j), alpha(0, j));
    y_values[1] = c(0, j);
    y_values[2] = c(1, j);

    t0_c(0, j) = time_step * alpha(0, j) *
                 (2*y_values[0] - 3 * y_values[1] + y_values[2]) / (dx * dx);
  }

// then iterate over inlet
#pragma omp parallel for private(y_values) schedule(dynamic)
  for (int i = 1; i < n_rows - 1; i++) {
    for (int j = 0; j < n_cols; j++) {

      y_values[0] = c(i - 1, j);
      y_values[1] = c(i, j);
      y_values[2] = c(i + 1, j);

      t0_c(i, j) = time_step * alpha(i, j) *
                   (y_values[0] - 2 * y_values[1] + y_values[2]) / (dx * dx);
    }
  }

  int end = n_rows - 1;

  // and finally over last row
  for (int j = 0; j < n_cols; j++) {
    boundary_condition tmp_bc = bc(end+1,j+1);

    if (tmp_bc.type == Diffusion::BC_CLOSED)
      continue;

    y_values[0] = c(end - 1, j);
    y_values[1] = c(end, j);
    y_values[2] = getBCFromFlux(tmp_bc, c(end, j), alpha(end, j));

    t0_c(end, j) = time_step * alpha(end, j) *
                   (y_values[0] - 3 * y_values[1] + 2*y_values[2]) / (dx * dx);
  }

  return t0_c;
}

void Diffusion::BTCSDiffusion::fillMatrixFromRow(
    Eigen::SparseMatrix<double> &A_matrix, const DVectorRowMajor &alpha,
    const BCVectorRowMajor &bc, int size, double dx, double time_step) {

  Diffusion::boundary_condition left = bc[1];
  Diffusion::boundary_condition right = bc[size];

  bool left_constant = (left.type == Diffusion::BC_CONSTANT);
  bool right_constant = (right.type == Diffusion::BC_CONSTANT);

  int A_size = A_matrix.cols();

  A_matrix.insert(0, 0) = 1;

  if (left_constant) {
    A_matrix.insert(1, 1) = 1;
  } else {
    double sx = (alpha[0] * time_step) / (dx * dx);
    A_matrix.insert(1, 1) = -1. - 3. * sx;
<<<<<<< HEAD
    A_matrix.insert(1, 0) = 2.*sx;
=======
    A_matrix.insert(1, 0) = 2. * sx;
>>>>>>> d35a27f5
    A_matrix.insert(1, 2) = sx;
  }

  for (int j = 2, k = j - 1; k < size - 1; j++, k++) {
    double sx = (alpha[k] * time_step) / (dx * dx);

    if (bc[k + 1].type == Diffusion::BC_CONSTANT) {
      A_matrix.insert(j, j) = 1;
      continue;
    }

    A_matrix.insert(j, j) = -1. - 2. * sx;
    A_matrix.insert(j, (j - 1)) = sx;
    A_matrix.insert(j, (j + 1)) = sx;
  }

  if (right_constant) {
    A_matrix.insert(A_size - 2, A_size - 2) = 1;
  } else {
    double sx = (alpha[size - 1] * time_step) / (dx * dx);
    A_matrix.insert(A_size - 2, A_size - 2) = -1. - 3. * sx;
    A_matrix.insert(A_size - 2, A_size - 3) = sx;
<<<<<<< HEAD
    A_matrix.insert(A_size - 2, A_size - 1) = 2.*sx;
=======
    A_matrix.insert(A_size - 2, A_size - 1) = 2. * sx;
>>>>>>> d35a27f5
  }

  A_matrix.insert(A_size - 1, A_size - 1) = 1;
}

void Diffusion::BTCSDiffusion::fillVectorFromRow(
    Eigen::VectorXd &b_vector, const DVectorRowMajor &c,
    const DVectorRowMajor &alpha, const BCVectorRowMajor &bc,
    const DVectorRowMajor &t0_c, int size, double dx, double time_step) {

  Diffusion::boundary_condition left = bc[0];
  Diffusion::boundary_condition right = bc[size + 1];

  bool left_constant = (left.type == Diffusion::BC_CONSTANT);
  bool right_constant = (right.type == Diffusion::BC_CONSTANT);

  int b_size = b_vector.size();

  for (int j = 0; j < size; j++) {
    boundary_condition tmp_bc = bc[j + 1];

    if (tmp_bc.type == Diffusion::BC_CONSTANT) {
      b_vector[j + 1] = tmp_bc.value;
      continue;
    }

    double t0_c_j = time_step * alpha[j] * (t0_c[j] / (dx * dx));
    b_vector[j + 1] = -c[j] - t0_c_j;
  }

  // this is not correct currently.We will fix this when we are able to define
  // FLUX boundary conditions
  b_vector[0] =
      (left_constant ? left.value : getBCFromFlux(left, c[0], alpha[0]));

  b_vector[b_size - 1] =
      (right_constant ? right.value
                      : getBCFromFlux(right, c[size - 1], alpha[size - 1]));
}

void Diffusion::BTCSDiffusion::setTimestep(double time_step) {
  this->time_step = time_step;
}

auto Diffusion::BTCSDiffusion::simulate(double *c, double *alpha,
                                        Diffusion::boundary_condition *bc)
    -> double {

  std::chrono::high_resolution_clock::time_point start =
      std::chrono::high_resolution_clock::now();

  if (this->grid_dim == 1) {
    Eigen::Map<DVectorRowMajor> c_in(c, this->grid_cells[0]);
    Eigen::Map<const DVectorRowMajor> alpha_in(alpha, this->grid_cells[0]);
    Eigen::Map<const BCVectorRowMajor> bc_in(bc, this->grid_cells[0] + 2);

    simulate1D(c_in, alpha_in, bc_in);
  }
  if (this->grid_dim == 2) {
    Eigen::Map<DMatrixRowMajor> c_in(c, this->grid_cells[1],
                                     this->grid_cells[0]);

    Eigen::Map<const DMatrixRowMajor> alpha_in(alpha, this->grid_cells[1],
                                               this->grid_cells[0]);

    Eigen::Map<const BCMatrixRowMajor> bc_in(bc, this->grid_cells[1] + 2,
                                             this->grid_cells[0] + 2);

    simulate2D(c_in, alpha_in, bc_in);
  }

  std::chrono::high_resolution_clock::time_point end =
      std::chrono::high_resolution_clock::now();

  std::chrono::duration<double> duration =
      std::chrono::duration_cast<std::chrono::duration<double>>(end - start);

  return duration.count();
}

inline auto Diffusion::BTCSDiffusion::getBCFromFlux(boundary_condition bc,
                                                    double neighbor_c,
                                                    double neighbor_alpha)
    -> double {

  double val = 0;

  if (bc.type == Diffusion::BC_CLOSED) {
    val = neighbor_c;
  } else if (bc.type == Diffusion::BC_FLUX) {
    // TODO
    //  val = bc[index].value;
  } else {
    // TODO: implement error handling here. Type was set to wrong value.
  }

  return val;
}<|MERGE_RESOLUTION|>--- conflicted
+++ resolved
@@ -249,11 +249,7 @@
   } else {
     double sx = (alpha[0] * time_step) / (dx * dx);
     A_matrix.insert(1, 1) = -1. - 3. * sx;
-<<<<<<< HEAD
-    A_matrix.insert(1, 0) = 2.*sx;
-=======
     A_matrix.insert(1, 0) = 2. * sx;
->>>>>>> d35a27f5
     A_matrix.insert(1, 2) = sx;
   }
 
@@ -276,11 +272,7 @@
     double sx = (alpha[size - 1] * time_step) / (dx * dx);
     A_matrix.insert(A_size - 2, A_size - 2) = -1. - 3. * sx;
     A_matrix.insert(A_size - 2, A_size - 3) = sx;
-<<<<<<< HEAD
-    A_matrix.insert(A_size - 2, A_size - 1) = 2.*sx;
-=======
     A_matrix.insert(A_size - 2, A_size - 1) = 2. * sx;
->>>>>>> d35a27f5
   }
 
   A_matrix.insert(A_size - 1, A_size - 1) = 1;
