/**
 * @file Simulation.hpp
 * @brief API of Simulation class, that holds all information regarding a specific simulation
 *        run like its timestep, number of iterations and output options. Simulation object
 *        also holds a predefined Grid and Boundary object. 
 *
 */
#include "Boundary.hpp"
#include <ios>

using namespace std;

/**
 * @brief Enum defining the two implemented solution approaches. 
 * 
 */
enum APPROACH {
    FTCS_APPROACH, // Forward Time-Centered Space
    BTCS_APPROACH, // Backward Time-Centered Space solved with EigenLU solver
    CRANK_NICOLSON_APPROACH 
};

/**
 * @brief Enum defining the Linear Equation solvers
 * 
 */
enum SOLVER {
    EIGEN_LU_SOLVER, // EigenLU solver
    THOMAS_ALGORITHM_SOLVER // Thomas Algorithm solver; more efficient for tridiagonal matrices
};

/**
 * @brief Enum holding different options for .csv output.
 * 
 */
enum CSV_OUTPUT {
    CSV_OUTPUT_OFF, // do not produce csv output
    CSV_OUTPUT_ON, // produce csv output with last concentration matrix
    CSV_OUTPUT_VERBOSE, // produce csv output with all concentration matrices
    CSV_OUTPUT_XTREME // csv output like VERBOSE but additional boundary conditions at beginning
};

/**
 * @brief Enum holding different options for console output.
 * 
 */
enum CONSOLE_OUTPUT {
    CONSOLE_OUTPUT_OFF, // do not print any output to console
    CONSOLE_OUTPUT_ON, // print before and after concentrations to console
    CONSOLE_OUTPUT_VERBOSE // print all concentration matrices to console
};

/**
 * @brief Enum holding different options for time measurement. 
 * 
 */
enum TIME_MEASURE {
    TIME_MEASURE_OFF, // do not print any time measures
    TIME_MEASURE_ON // print time measure after last iteration
};

/**
 * @brief The class forms the interface for performing the diffusion simulations
 * and contains all the methods for controlling the desired parameters, such as
 * time step, number of simulations, etc.
 *
 */
class Simulation {
    public:
      /**
       * @brief Set up a simulation environment. The timestep and number of iterations
       *        must be set. For the BTCS approach, the Thomas algorithm is used as 
       *        the default linear equation solver as this is faster for tridiagonal
       *        matrices. CSV output, console output and time measure are off by default. 
       *
       * @param grid Valid grid object
       * @param bc Valid boundary condition object
       * @param approach Approach to solving the problem. Either FTCS or BTCS.
       */
      Simulation(Grid &grid, Boundary &bc, APPROACH approach);

      /**
       * @brief Set the option to output the results to a CSV file. Off by default.
       *
       *
       * @param csv_output Valid output option. The following options can be set
       *                   here:
       *                     - CSV_OUTPUT_OFF: do not produce csv output
       *                     - CSV_OUTPUT_ON: produce csv output with last
       *                       concentration matrix
       *                     - CSV_OUTPUT_VERBOSE: produce csv output with all
       *                       concentration matrices
       *                     - CSV_OUTPUT_XTREME: produce csv output with all
       *                       concentration matrices and simulation environment
       */
      void setOutputCSV(CSV_OUTPUT csv_output);

      /**
       * @brief Set the options for outputting information to the console. Off by default. 
       *
       * @param console_output Valid output option. The following options can be set
       *                       here:
       *                        - CONSOLE_OUTPUT_OFF: do not print any output to console
       *                        - CONSOLE_OUTPUT_ON: print before and after concentrations to console
       *                        - CONSOLE_OUTPUT_VERBOSE: print all concentration matrices to console
       */
      void setOutputConsole(CONSOLE_OUTPUT console_output);

    // TODO document method
      /**
       * @brief Set the Time Measure object. Off by default. 
       *
       * @param time_measure 
       */
      void setTimeMeasure(TIME_MEASURE time_measure);

      /**
       * @brief Setting the time step for each iteration step. Time step must be
       *        greater than zero. Setting the timestep is required. 
       *
       * @param timestep Valid timestep greater than zero. 
       */
      void setTimestep(double timestep);

      /**
       * @brief Currently set time step is returned.
       * 
       * @return double timestep
       */
      double getTimestep();

      /**
       * @brief Set the desired iterations to be calculated. A value greater
       *        than zero must be specified here. Setting iterations is required. 
       *
       * @param iterations Number of iterations to be simulated.
       */
      void setIterations(int iterations);

      /**
       * @brief Set the desired linear equation solver to be used for BTCS approach. Without effect
       *        in case of FTCS approach.
       * 
       * @param solver Solver to be used. Default is Thomas Algorithm as it is more efficient for 
       *               tridiagonal Matrices. 
       */
      void setSolver(SOLVER solver);

<<<<<<< HEAD
      /**
       * @brief Set the number of desired openMP Threads.
       *
       * @param num_threads Number of desired threads. Must have a value between
       *                    1 and the maximum available number of processors. The maximum number of
       *                    processors is set as the default case.
       */
=======
    // TODO document method
>>>>>>> 4cb51f42
      void setNumberThreads(int num_threads);

      /**
       * @brief Return the currently set iterations to be calculated.
       * 
       * @return int Number of iterations.
       */
      int getIterations();

      /**
       * @brief Outputs the current concentrations of the grid on the console.
       *
       */
      void printConcentrationsConsole();

    // TODO move create CSVfile to TugUtils
      /**
       * @brief Creates a CSV file with a name containing the current simulation
       *        parameters. If the data name already exists, an additional counter is
       *        appended to the name. The name of the file is built up as follows:
       *        <approach> + <number rows> + <number columns> + <number of iterations>+<counter>.csv 
       *
       * @return string Filename with given simulation parameter.
       */
      string createCSVfile();

      /**
       * @brief Writes the currently calculated concentration values of the grid
       *        into the CSV file with the passed filename.
       *
       * @param filename Name of the file to which the concentration values are
       *                 to be written.
       */
      void printConcentrationsCSV(string filename);

      /**
       * @brief Method starts the simulation process with the previously set
       *        parameters.
       */
      void run();

    private:

        double timestep;
        int iterations;
        int innerIterations;
        int numThreads;
        CSV_OUTPUT csv_output;
        CONSOLE_OUTPUT console_output;
        TIME_MEASURE time_measure;

        Grid &grid;
        Boundary &bc;
        APPROACH approach;
        SOLVER solver;

};<|MERGE_RESOLUTION|>--- conflicted
+++ resolved
@@ -146,7 +146,6 @@
        */
       void setSolver(SOLVER solver);
 
-<<<<<<< HEAD
       /**
        * @brief Set the number of desired openMP Threads.
        *
@@ -154,9 +153,6 @@
        *                    1 and the maximum available number of processors. The maximum number of
        *                    processors is set as the default case.
        */
-=======
-    // TODO document method
->>>>>>> 4cb51f42
       void setNumberThreads(int num_threads);
 
       /**
