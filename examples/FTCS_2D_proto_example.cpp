--- conflicted
+++ resolved
@@ -29,11 +29,7 @@
     // (optional) set the concentrations, e.g.:
     // MatrixXd concentrations = MatrixXd::Constant(20,20,1000); // #row,#col,value
     // grid.setConcentrations(concentrations);
-<<<<<<< HEAD
     MatrixXd concentrations = MatrixXd::Constant(row, col,1);
-=======
-    MatrixXd concentrations = MatrixXd::Constant(20,20,0);
->>>>>>> 22d7ce45
     concentrations(0,0) = 2000;
     grid.setConcentrations(concentrations);
 
